#!/usr/bin/env python
<<<<<<< HEAD
# import rospy
# from rgb_led import *
# import sys
# import time
# from std_msgs.msg import Float32, Int8, String
# from rgb_led import RGB_LED
# from duckietown_msgs.msg import BoolStamped
=======
import rospy
from rgb_led import *
import sys
import time
from std_msgs.msg import Float32, Int8, String
from rgb_led import RGB_LED
from duckietown_msgs.msg import BoolStamped, LEDPattern
from led_emitter.srv import SetCustomLED
>>>>>>> 08e69311


class LEDEmitterNode(object):
    def __init__(self):
        """Class for LEDs managment.

        Calls the low-level functions of class RGB_LED that create the PWM
        signal used to steer the LEDs. According to the requested pattern
        (pattern = color + frequency), changes the frequency of calling the
        update and the color.

        Subscribers:
            sub_pattern:
                topic: ~change_color_pattern
                type: String

            sub_switch:
                topic: ~switch
                type: BoolStamped

        Publishers:
            pub_state:
                topic: ~current_led_state
                type: ~String
        """

        self.node_name = rospy.get_name()
        rospy.loginfo("[%s] Initializing..." % (self.node_name))

        self.led = RGB_LED()

        self.active = True

        # Import protocol
        self.protocol = rospy.get_param("~LED_protocol")

        # Import parameters
        self.scale = rospy.get_param("~LED_scale")

        # Initialize LEDs to be off
        self.pattern = [[0, 0, 0]]*5
        self.current_pattern_name = 'OFF'
        self.changePattern_(self.current_pattern_name)

        # If True, the LED turn on and off. Else, they are always on
        self.onOff = True

        if self.onOff:
            self.cycle = 1.0/self.protocol['signals']['CAR_SIGNAL_A']['frequency']
            self.is_on = False
            self.cycle_timer = rospy.Timer(rospy.Duration.from_sec(self.cycle/(2.0)), self.cycleTimer)

        # Publishers
        self.pub_state = rospy.Publisher("~current_led_state", String, queue_size=1)

        # Subscribers
        self.sub_pattern = rospy.Subscriber("~change_color_pattern", String, self.changePattern)
        self.sub_switch = rospy.Subscriber("~switch", BoolStamped, self.cbSwitch)

        # Services

        self.srv_set_LED_ = rospy.Service("~change_led", SetCustomLED, self.set_custom_LED)
        self.srv_set_pattern_ = rospy.Service("~set_pattern", ChangePattern, self.changePattern)

        # Scale intensity of the LEDs
        for _, c in self.protocol['colors'].items():
            for i in range(3):
                c[i] = c[i] * self.scale

        # Turn on the LEDs
        self.changePattern_('ON_WHITE')

        rospy.loginfo("[%s] Initialized." % (self.node_name))

    def setCustomLED(self, LED_pattern):
        """Service to set a custom pattern.

            Sets the LEDs to a custom pattern (colors+frequency)
            Args:
                LED_pattern (LEDPattern): requested pattern

            Example: .......([....],12)
        """
        rospy.loginfo("Changing LEDs to custom pattern")
        self.current_pattern_name = 'custom_pattern'
        self.pattern = LED_pattern.pattern
        self.cycle = LED_pattern.frequency

        if self.cycle == 0:
            self.updateLEDs()
        else:
            self.changeFrequency()

    def cbSwitch(self, switch_msg):
        """Callback that turns on/off the node

            Reads the switch from the Finite State Machine and sets
            self.active accordingly.

            Args:
                switch_msg (BoolStamped): Switch for the node.
        """
        self.active = switch_msg.data

    def cycleTimer(self, event):
        """Timer.

            Calls updateLEDs according to the frequency of the current pattern.

            Args:
                event (TimerEvent): event generated by the timer.
        """
        self.updateLEDs()

    def updateLEDs(self):
        """Switches the LEDs on/off

        If on oscillation mode (on/off) toggles the LEDs and changes color
        according to the current pattern.
        Otherwise only changes the color of the LEDs.
        """

        # Do nothing if inactive
        if not self.active:
            return

        elif not self.onOff:
            # No oscillation
            for i in range(5):
                colors = [self.pattern[i][0],
                          self.pattern[i][1],
                          self.pattern[i][2]]
                self.led.setRGB(i, colors)
        else:
            # Oscillate
            if self.is_on:
                for i in range(5):
                    self.led.setRGB(i, [0, 0, 0])
                self.is_on = False

            else:
                for i in range(5):
                    colors = [self.pattern[i][0],
                              self.pattern[i][1],
                              self.pattern[i][2]]
                    self.led.setRGB(i, colors)
                self.is_on = True

    def changePattern(self, msg):
        self.changePattern_(msg.data)

    def changePattern_(self, pattern_name):
        """Change the current LED pattern.

        Checks if the requested pattern is different from the current one,
        if so changes colors and frequency of LEDs accordingly and publishes
        the new current pattern.

        Args:
            pattern_name (string): Name of the wanted pattern

        """
        if pattern_name:
            # No need to change if we already have the right pattern
            if self.current_pattern_name == pattern_name:
                return
            else:
                self.current_pattern_name = pattern_name

            # Extract the color from the protocol config file
            color_name = self.protocol['signals'][pattern_name]['color']
            color = self.protocol['colors'][color_name]
            self.pattern = [color]*5

            try:
                # Extract the frequency from the config file, if not static
                self.cycle = self.protocol['signals'][pattern_name]['frequency']
                self.onOff = True

            except KeyError:
                # If static, no timer
                self.cycle = None
                self.onOff = False

            # Change frequency
            self.changeFrequency()

            # Change LEDs, only if static pattern, else the timer will do it
            if not self.onOff:
                self.updateLEDs()

            # Loginfo
            rospy.loginfo('[%s] Pattern changed to (%r), cycle: %s '
                          % (self.node_name, pattern_name, self.cycle))

            # Publish current pattern
            self.pub_state.publish(self.current_pattern_name)

    def changeFrequency(self):
        """Changes current frequency of LEDs

        Stops the current cycle_timer, and starts a new one with the right
        frequency.
        """
        if self.cycle is None:
            self.cycle_timer.shutdown()

        else:
            try:
                self.cycle_timer.shutdown()
                # below, convert to hz
                d = 1.0/(2.0*self.cycle)
                self.cycle_timer = rospy.Timer(rospy.Duration.from_sec(d), self.cycleTimer)

            except ValueError as e:
                self.cycle = None
                self.current_pattern_name = None

    def onShutdown(self):
        """Shutdown procedure.

        At shutdown, changes the LED pattern to `light_off`."""

        # Turn off the lights when the node dies
        self.changePattern_('light_off')

        rospy.loginfo("[%s] Shutting down." % (rospy.get_name()))


if __name__ == '__main__':
    # Initialize the node
    rospy.init_node('led_emitter', anonymous=False)
    # Create the LEDEmitterNode object
    led_emitter_node = LEDEmitterNode()
    # Setup proper shutdown behavior
    rospy.on_shutdown(led_emitter_node.onShutdown)
    # Keep it spinning to keep the node alive
    rospy.spin()<|MERGE_RESOLUTION|>--- conflicted
+++ resolved
@@ -1,13 +1,4 @@
 #!/usr/bin/env python
-<<<<<<< HEAD
-# import rospy
-# from rgb_led import *
-# import sys
-# import time
-# from std_msgs.msg import Float32, Int8, String
-# from rgb_led import RGB_LED
-# from duckietown_msgs.msg import BoolStamped
-=======
 import rospy
 from rgb_led import *
 import sys
@@ -16,7 +7,6 @@
 from rgb_led import RGB_LED
 from duckietown_msgs.msg import BoolStamped, LEDPattern
 from led_emitter.srv import SetCustomLED
->>>>>>> 08e69311
 
 
 class LEDEmitterNode(object):
